# DPS310-Digital-Pressure-Sensor

[![Build Status](https://travis-ci.org/Infineon/DPS310-Pressure-Sensor.svg?branch=master)](https://travis-ci.org/Infineon/DPS310-Pressure-Sensor)

<img src="https://github.com/Infineon/Assets/blob/master/Pictures/DPS310_PP.jpg" width=150><img src="https://github.com/Infineon/Assets/blob/master/Pictures/DPS310-Pressure-Shield2Go_Top.png" width=300>

Library of Infineon's highly sensitive [DPS310 sensor](https://www.infineon.com/cms/de/product/sensor/capacitive-pressure-sensor-for-consumer-applications/DPS310/productType.html?productType=5546d462525dbac4015312b96a743801) for Arduino.

## Summary
<<<<<<< HEAD
The [DPS310](https://www.infineon.com/dgdl/Infineon-DPS310-DS-v01_00-EN.pdf?fileId=5546d462576f34750157750826c42242) is a miniaturized digital barometric air pressure sensor with a high accuracy and a low current consumption, capable of measuring both pressure and temperature. The internal signal processor converts the output from the pressure and temperature sensor elements to 24 bit results. Each unit is individually calibrated, the calibration coefficients calculated during this process are stored in the calibration registers. The available raw data of the sensor can be calibrated by using the pre-calibrated coefficients as they are used in the application to convert the measurement results to high accuracy pressure and temperature values.

Sensor measurements and calibration coefficients are available through the serial I2C or SPI interface.

## Key Features and Applications
* Supply voltage range 1.7V to 3.6V
* Operation range 300hPa – 1200hPa
* Sensor’s precision 0.005hPa
* Relative accuracy ±0.06hPa
* Pressure temperature sensitivity of 0.5Pa/K
* Temperature accuracy  ±0.5C°
* Applications
  * Wearable applications, sport and fitness activities tracking
  * Drones automatic pilot, fix point flying
  * Indoor navigation, altitude metering
=======
The [DPS310](https://www.infineon.com/dgdl/Infineon-DPS310-DS-v01_00-EN.pdf?fileId=5546d462576f34750157750826c42242) is a miniaturized digital barometric air pressure sensor with a high accuracy and a low current consumption, capable of measuring both pressure and temperature. The internal signal processor converts the output from the pressure and temperature sensor elements to 24 bit results. Each unit is individually calibrated, the calibration coeȄicients calculated during this process are stored in the calibration registers. The coeȄicients are used in the application to convert the measurement results to high
accuracy pressure and temperature values.
Sensor measurements and calibration coeȄicients are available through the serial I2C or SPI interface.

## Key Features and Benefits
* Operation range: Pressure: 300 –1200 hPa. Temperature: -40 – 85 °C.
* Pressure sensor precision: ± 0.005 hPa (or ±0.05 m) (high precision mode).
* Relative accuracy: ± 0.06 hPa (or ±0.5 m)
* Absolute accuracy: ± 1 hPa (or ±8 m)
* Temperature accuracy: ± 0.5°C.
* Pressure temperature sensitivity: 0.5Pa/K
* Measurement time: Typical: 27.6 ms for standard mode (16x). Minimum: 3.6 ms for low precision mode.
* Average current consumption: 1.7 µA for Pressure Measurement, 1.5uA for Temperature measurement @1Hz sampling rate, Standby: 0.5 µA.
* Interface: I2C and SPI (both with optional interrupt)

## Hardware
Please find the datasheet of the DPS310 [here](https://www.infineon.com/dgdl/Infineon-DPS310-DS-v01_00-EN.pdf?fileId=5546d462576f34750157750826c42242). It depends on the evaluation board which you are using or the respective configuration of the sensor on your PCB which communication protocol as well as addresses you need to use for communicating with the sensor.
>>>>>>> 49963264

## Installation

### Integration of Library
<<<<<<< HEAD
Please download this repository from GitHub by clicking on the following field in the latest [release](https://github.com/Infineon/DPS310-Pressure-Sensor/releases) of this repository:
=======
Please download this repository from GitHub by clicking on the following field in the latest [release](https://github.com/Infineon/DPS310-Pressure-Sensor/releases) of this repository or directly [here](https://github.com/Infineon/DPS310-Pressure-Sensor/releases/download/V1.0.6/DPS310-Pressure-Sensor.zip):
>>>>>>> 49963264

![Download Library](https://raw.githubusercontent.com/infineon/assets/master/Pictures/Releases_Generic.jpg)

To install the DPS310 pressure sensor library in the Arduino IDE, please go now to **Sketch** > **Include Library** > **Add .ZIP Library...** in the Arduino IDE and navigate to the downloaded .ZIP file of this repository. The library will be installed in your Arduino sketch folder in libraries and you can select as well as include this one to your project under **Sketch** > **Include Library** > **DPS310**.

![Install Library](https://raw.githubusercontent.com/infineon/assets/master/Pictures/Library_Install_ZIP.png)

## Usage
Please see the example sketches in the `/examples` directory in this library to learn more about the usage of the library. Especially, take care of the respective SPI and I²C configuration of the sensor. 
For more information, please consult the datasheet [here](https://www.infineon.com/dgdl/Infineon-DPS310-DS-v01_00-EN.pdf?fileId=5546d462576f34750157750826c42242).

Currently, there exists the DPS310 Pressure Shield2Go evaluation board as a break out board:

* [DPS310 Pressure Shield2Go](https://www.infineon.com/cms/de/product/evaluation-boards/s2go-pressure-dps310/)

### DPS310 Pressure Shield2Go
The DPS310 Pressure Shield2Go is a standalone break out board with Infineon's Shield2Go formfactor and pin out. You can connect it easily to any microcontroller of your choice which is Arduino compatible and has 3.3 V logic level (please note that the Arduino UNO has 5 V logic level and cannot be used without level shifting).
Please consult the [wiki](https://github.com/Infineon/DPS310-Pressure-Sensor/wiki) for additional details about the board.

Each sensor can only work either SPI or I2C. To convert from SPI to I2C, for example, you have to re-solder the resistors on the Shield2Go. Please take care that every Shield2Go for the DPS310 is shipped as I2C configuration right now.

* [Link](https://github.com/Infineon/DPS310-Pressure-Sensor/wiki) to the wiki with more information

However, every Shield2Go is directly compatible with Infineon's XMC2Go and the recommended quick start is to use an XMC2Go for evaluation. Therefore, please install (if not already done) also the [XMC-for-Arduino](https://github.com/Infineon/XMC-for-Arduino) implementation and choose afterwards **XMC1100 XMC2Go** from the **Tools**>**Board** menu in the Arduino IDE if working with this evaluation board. To use it, please plug the DPS310 Pressure Shield2Go onto the XMC2Go as shown below.

<img src="https://github.com/Infineon/Assets/blob/master/Pictures/DPS310_S2Go_w_XMC2Go.png" width=250>

## Known Issues

### Temperature Measurement Issue
There could be a problem with temperature measurement of the DPS310. If your DPS310 indicates a temperature around 60 °C although you expect around room temperature, e.g. 20 °C, please call the function correctTemp() as included in the library to fix this issue.

In case you need additional help, please do not hesitate to open an issue in this repository.

### Interrupt mode
Interrupt mode not working reliably on XMC2Go for DPS310 right now.

### Additional Information
Please find the datasheet of the DPS310 [here](https://www.infineon.com/dgdl/Infineon-DPS310-DS-v01_00-EN.pdf?fileId=5546d462576f34750157750826c42242). It depends on the evaluation board which you are using or the respective configuration of the sensor on your PCB which communication protocol as well as addresses you need to use for communicating with the sensor.<|MERGE_RESOLUTION|>--- conflicted
+++ resolved
@@ -7,7 +7,7 @@
 Library of Infineon's highly sensitive [DPS310 sensor](https://www.infineon.com/cms/de/product/sensor/capacitive-pressure-sensor-for-consumer-applications/DPS310/productType.html?productType=5546d462525dbac4015312b96a743801) for Arduino.
 
 ## Summary
-<<<<<<< HEAD
+
 The [DPS310](https://www.infineon.com/dgdl/Infineon-DPS310-DS-v01_00-EN.pdf?fileId=5546d462576f34750157750826c42242) is a miniaturized digital barometric air pressure sensor with a high accuracy and a low current consumption, capable of measuring both pressure and temperature. The internal signal processor converts the output from the pressure and temperature sensor elements to 24 bit results. Each unit is individually calibrated, the calibration coefficients calculated during this process are stored in the calibration registers. The available raw data of the sensor can be calibrated by using the pre-calibrated coefficients as they are used in the application to convert the measurement results to high accuracy pressure and temperature values.
 
 Sensor measurements and calibration coefficients are available through the serial I2C or SPI interface.
@@ -23,34 +23,12 @@
   * Wearable applications, sport and fitness activities tracking
   * Drones automatic pilot, fix point flying
   * Indoor navigation, altitude metering
-=======
-The [DPS310](https://www.infineon.com/dgdl/Infineon-DPS310-DS-v01_00-EN.pdf?fileId=5546d462576f34750157750826c42242) is a miniaturized digital barometric air pressure sensor with a high accuracy and a low current consumption, capable of measuring both pressure and temperature. The internal signal processor converts the output from the pressure and temperature sensor elements to 24 bit results. Each unit is individually calibrated, the calibration coeȄicients calculated during this process are stored in the calibration registers. The coeȄicients are used in the application to convert the measurement results to high
-accuracy pressure and temperature values.
-Sensor measurements and calibration coeȄicients are available through the serial I2C or SPI interface.
-
-## Key Features and Benefits
-* Operation range: Pressure: 300 –1200 hPa. Temperature: -40 – 85 °C.
-* Pressure sensor precision: ± 0.005 hPa (or ±0.05 m) (high precision mode).
-* Relative accuracy: ± 0.06 hPa (or ±0.5 m)
-* Absolute accuracy: ± 1 hPa (or ±8 m)
-* Temperature accuracy: ± 0.5°C.
-* Pressure temperature sensitivity: 0.5Pa/K
-* Measurement time: Typical: 27.6 ms for standard mode (16x). Minimum: 3.6 ms for low precision mode.
-* Average current consumption: 1.7 µA for Pressure Measurement, 1.5uA for Temperature measurement @1Hz sampling rate, Standby: 0.5 µA.
-* Interface: I2C and SPI (both with optional interrupt)
-
-## Hardware
-Please find the datasheet of the DPS310 [here](https://www.infineon.com/dgdl/Infineon-DPS310-DS-v01_00-EN.pdf?fileId=5546d462576f34750157750826c42242). It depends on the evaluation board which you are using or the respective configuration of the sensor on your PCB which communication protocol as well as addresses you need to use for communicating with the sensor.
->>>>>>> 49963264
 
 ## Installation
 
 ### Integration of Library
-<<<<<<< HEAD
+
 Please download this repository from GitHub by clicking on the following field in the latest [release](https://github.com/Infineon/DPS310-Pressure-Sensor/releases) of this repository:
-=======
-Please download this repository from GitHub by clicking on the following field in the latest [release](https://github.com/Infineon/DPS310-Pressure-Sensor/releases) of this repository or directly [here](https://github.com/Infineon/DPS310-Pressure-Sensor/releases/download/V1.0.6/DPS310-Pressure-Sensor.zip):
->>>>>>> 49963264
 
 ![Download Library](https://raw.githubusercontent.com/infineon/assets/master/Pictures/Releases_Generic.jpg)
 
